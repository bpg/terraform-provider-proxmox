--- conflicted
+++ resolved
@@ -127,28 +127,18 @@
 		}},
 		{"override unmanaged file", []resource.TestStep{{
 			PreConfig: func() {
-<<<<<<< HEAD
-				err := te.nodeStorageClient().DownloadFileByURL(context.Background(), &storage.DownloadURLPostRequestBody{
-					Content:  ptr.Ptr("iso"),
-					FileName: ptr.Ptr("fake_file.iso"),
-					Node:     ptr.Ptr(te.nodeName),
-					Storage:  ptr.Ptr(accTestStorageName),
-					URL:      ptr.Ptr(fakeFileISO),
-				}, 600)
-=======
 				ctx, cancel := context.WithTimeout(context.Background(), 60*time.Second)
 				defer cancel()
 
 				_ = te.nodeStorageClient().DeleteDatastoreFile(ctx, "iso/fake_file.iso") //nolint: errcheck
 
 				err := te.nodeStorageClient().DownloadFileByURL(ctx, &storage.DownloadURLPostRequestBody{
-					Content:  types.StrPtr("iso"),
-					FileName: types.StrPtr("fake_file.iso"),
-					Node:     types.StrPtr(te.nodeName),
-					Storage:  types.StrPtr(te.datastoreID),
-					URL:      types.StrPtr(fakeFileISO),
+					Content:  ptr.Ptr("iso"),
+					FileName: ptr.Ptr("fake_file.iso"),
+					Node:     ptr.Ptr(te.nodeName),
+					Storage:  ptr.Ptr(te.datastoreID),
+					URL:      ptr.Ptr(fakeFileISO),
 				})
->>>>>>> 8220271e
 				require.NoError(t, err)
 
 				t.Cleanup(func() {
