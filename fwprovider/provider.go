--- conflicted
+++ resolved
@@ -535,7 +535,7 @@
 		sdnzone.NewQinQResource,
 		sdnzone.NewVXLANResource,
 		sdnzone.NewEVPNResource,
-<<<<<<< HEAD
+    sdnapplier.NewResource,
 		storage.NewDirectoryStorageResource,
 		storage.NewLVMPoolStorageResource,
 		storage.NewLVMThinPoolStorageResource,
@@ -543,9 +543,6 @@
 		storage.NewProxmoxBackupServerStorageResource,
 		storage.NewCIFSStorageResource,
 		storage.NewZFSPoolStorageResource,
-=======
-		sdnapplier.NewResource,
->>>>>>> e13d7ef2
 	}
 }
 
