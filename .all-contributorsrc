--- conflicted
+++ resolved
@@ -539,17 +539,19 @@
       ]
     },
     {
-<<<<<<< HEAD
       "login": "windowsrefund",
       "name": "windowsrefund",
       "avatar_url": "https://avatars.githubusercontent.com/u/512222?v=4",
       "profile": "https://github.com/windowsrefund",
-=======
+      "contributions": [
+        "test"
+      ]
+    },
+    {
       "login": "Fabiosilvero",
       "name": "Fabiosilvero",
       "avatar_url": "https://avatars.githubusercontent.com/u/22865938?v=4",
       "profile": "https://github.com/Fabiosilvero",
->>>>>>> e22d25e9
       "contributions": [
         "test"
       ]
