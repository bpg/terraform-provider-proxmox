--- conflicted
+++ resolved
@@ -6,12 +6,8 @@
 # file, You can obtain one at https://mozilla.org/MPL/2.0/.
 #
 
-<<<<<<< HEAD
-set -eu
-=======
 set -e
 set -u
->>>>>>> 63408e15
 
 BASE_PKG="github.com/bpg/terraform-provider-proxmox"
 DEFAULT_TIMEOUT="30m"
@@ -59,38 +55,7 @@
 EOF
 }
 
-usage() {
-  cat <<'EOF'
-usage: ./testacc [options] [TestName] [-- <go test args...>]
-
-options:
-  --env <file>      env file to source (default: testacc.env)
-  --pkg <pkg>       override package (example: github.com/bpg/terraform-provider-proxmox/fwprovider/nodes/vm)
-  --all             run all fwprovider acceptance tests
-  --no-proxy        unset HTTP(S)_PROXY / ALL_PROXY for the test run
-  -h, --help        show this help
-
-examples:
-  ./testacc TestAccResourceVM2CPU
-  ./testacc --no-proxy TestAccResourceVM2CPU
-  ./testacc --all
-  ./testacc TestAccResourceVM2CPU -- -timeout 10m -count 1
-EOF
-}
-
 find_test_package() {
-<<<<<<< HEAD
-    test_name="$1"
-    [ -z "$test_name" ] && echo "${BASE_PKG}/fwprovider/..." && return
-    
-    if command -v rg >/dev/null 2>&1; then
-        test_file=$(rg --no-messages --files-with-matches "func ${test_name}\\(" . --glob '*.go' | head -1)
-    else
-        test_file=$(find . -name "*.go" -type f -exec grep -l "func ${test_name}(" {} \; | head -1)
-    fi
-    [ -z "$test_file" ] && echo "${BASE_PKG}/fwprovider/..." && return
-    
-=======
     test_name="${1:-}"
     is_pattern="${2:-0}"
 
@@ -118,7 +83,6 @@
         return
     fi
 
->>>>>>> 63408e15
     package_dir=$(dirname "$test_file")
     package_path=$(printf '%s\n' "$package_dir" | sed 's|^\./||')
     printf 'Found test in: %s\n' "$test_file" >&2
@@ -139,105 +103,6 @@
     return 0
 }
 
-<<<<<<< HEAD
-ENV_FILE="testacc.env"
-DISABLE_PROXY=0
-ALL_PKGS=0
-PKG_OVERRIDE=""
-
-while [ $# -gt 0 ]; do
-    case "$1" in
-        --env)
-            [ $# -ge 2 ] || { echo "error: --env requires a value" >&2; exit 2; }
-            ENV_FILE="$2"
-            shift 2
-            ;;
-        --pkg)
-            [ $# -ge 2 ] || { echo "error: --pkg requires a value" >&2; exit 2; }
-            PKG_OVERRIDE="$2"
-            shift 2
-            ;;
-        --all)
-            ALL_PKGS=1
-            shift
-            ;;
-        --no-proxy)
-            DISABLE_PROXY=1
-            shift
-            ;;
-        -h|--help)
-            usage
-            exit 0
-            ;;
-        --)
-            shift
-            break
-            ;;
-        *)
-            break
-            ;;
-    esac
-done
-
-TEST_NAME=""
-if [ $# -gt 0 ] && [ "${1#-}" = "$1" ]; then
-    TEST_NAME="$1"
-    shift
-fi
-
-if [ $# -gt 0 ] && [ "$1" = "--" ]; then
-    shift
-fi
-
-if [ -f "$ENV_FILE" ]; then
-    set -a
-    # shellcheck disable=SC1090
-    . "./$ENV_FILE"
-    set +a
-fi
-
-export TF_ACC=1
-
-if [ "$DISABLE_PROXY" -eq 1 ]; then
-    unset HTTP_PROXY HTTPS_PROXY http_proxy https_proxy ALL_PROXY all_proxy
-else
-    if [ -n "${HTTP_PROXY-}" ] || [ -n "${HTTPS_PROXY-}" ] || [ -n "${ALL_PROXY-}" ] || [ -n "${http_proxy-}" ] || [ -n "${https_proxy-}" ] || [ -n "${all_proxy-}" ]; then
-        base_no_proxy="${NO_PROXY-${no_proxy-}}"
-
-        append_if_missing() {
-            value="$1"
-            item="$2"
-
-            case ",$value," in
-                *,"$item",*) printf '%s' "$value" ;;
-                "") printf '%s' "$item" ;;
-                *) printf '%s' "$value,$item" ;;
-            esac
-        }
-
-        base_no_proxy=$(append_if_missing "$base_no_proxy" "127.0.0.1")
-        base_no_proxy=$(append_if_missing "$base_no_proxy" "localhost")
-        base_no_proxy=$(append_if_missing "$base_no_proxy" "::1")
-
-        export NO_PROXY="$base_no_proxy"
-        export no_proxy="$base_no_proxy"
-    fi
-fi
-
-if [ -n "$PKG_OVERRIDE" ]; then
-    PACKAGE_PATH="$PKG_OVERRIDE"
-elif [ "$ALL_PKGS" -eq 1 ]; then
-    PACKAGE_PATH="${BASE_PKG}/fwprovider/..."
-else
-    PACKAGE_PATH=$(find_test_package "$TEST_NAME")
-fi
-
-if [ -n "$TEST_NAME" ]; then
-    go test -count 1 --tags=acceptance -timeout 360s -run "$TEST_NAME" "$@" "$PACKAGE_PATH"
-else
-    go test -count 1 --tags=acceptance -timeout 360s "$@" "$PACKAGE_PATH"
-fi
-=======
 # Parse arguments
 NO_PROXY=""
 TEST_NAME=""
@@ -354,5 +219,4 @@
 # shellcheck disable=SC2046,SC2086
 TF_ACC=1 env $(grep -v '^#' testacc.env | xargs) \
     go test -count 1 --tags=acceptance -timeout "$DEFAULT_TIMEOUT" \
-    ${RUN_ARG} "$PACKAGE_PATH" ${GO_FLAGS}
->>>>>>> 63408e15
+    ${RUN_ARG} "$PACKAGE_PATH" ${GO_FLAGS}