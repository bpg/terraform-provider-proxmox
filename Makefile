NAME=terraform-provider-proxmox
TARGETS=darwin linux windows
TERRAFORM_PLUGIN_EXTENSION=
VERSION=0.55.1# x-release-please-version

# check if opentofu is installed and use it if it is,
# otherwise use terraform
ifeq ($(shell tofu -version 2>/dev/null),)
	TERRAFORM_EXECUTABLE=terraform
else
	TERRAFORM_EXECUTABLE=tofu
endif

ifeq ($(OS),Windows_NT)
	TERRAFORM_PLATFORM=windows_amd64
	TERRAFORM_PLUGIN_CACHE_DIRECTORY=$$(cygpath -u "$(shell pwd -P)")/cache/plugins
	TERRAFORM_PLUGIN_EXTENSION=.exe
else
	TERRAFORM_PLATFORM=$$($(TERRAFORM_EXECUTABLE) -version | awk 'FNR == 2 {print $$2}')
	TERRAFORM_PLUGIN_CACHE_DIRECTORY=$(shell pwd -P)/cache/plugins
endif

TERRAFORM_PLUGIN_OUTPUT_DIRECTORY=./build
TERRAFORM_PLUGIN_EXECUTABLE=$(TERRAFORM_PLUGIN_OUTPUT_DIRECTORY)/$(NAME)_v$(VERSION)$(TERRAFORM_PLUGIN_EXTENSION)
TERRAFORM_PLUGIN_EXECUTABLE_EXAMPLE=$(TERRAFORM_PLUGIN_OUTPUT_DIRECTORY)/$(NAME)$(TERRAFORM_PLUGIN_EXTENSION)

default: build

.PHONY: clean
clean:
	rm -rf ./dist
	rm -rf ./cache
	rm -rf ./build

.PHONY: build
build:
	mkdir -p "$(TERRAFORM_PLUGIN_OUTPUT_DIRECTORY)"
	rm -f "$(TERRAFORM_PLUGIN_EXECUTABLE)"
	go build -o "$(TERRAFORM_PLUGIN_EXECUTABLE)"

.PHONY: example
example: example-build example-init example-apply example-destroy

.PHONY: example-apply
example-apply:
	export TF_CLI_CONFIG_FILE="$(shell pwd -P)/example.tfrc" \
		&& export TF_DISABLE_CHECKPOINT="true" \
		&& export TF_PLUGIN_CACHE_DIR="$(TERRAFORM_PLUGIN_CACHE_DIRECTORY)" \
		&& cd ./example \
		&& $(TERRAFORM_EXECUTABLE) apply -auto-approve

.PHONY: example-build
example-build:
	mkdir -p "$(TERRAFORM_PLUGIN_OUTPUT_DIRECTORY)"
	rm -rf "$(TERRAFORM_PLUGIN_EXECUTABLE_EXAMPLE)"
	go build -o "$(TERRAFORM_PLUGIN_EXECUTABLE_EXAMPLE)"

.PHONY: example-destroy
example-destroy:
	export TF_CLI_CONFIG_FILE="$(shell pwd -P)/example.tfrc" \
		&& export TF_DISABLE_CHECKPOINT="true" \
		&& export TF_PLUGIN_CACHE_DIR="$(TERRAFORM_PLUGIN_CACHE_DIRECTORY)" \
		&& cd ./example \
		&& $(TERRAFORM_EXECUTABLE) destroy -auto-approve

.PHONY: example-init
example-init:
	export TF_CLI_CONFIG_FILE="$(shell pwd -P)/example.tfrc" \
		&& export TF_DISABLE_CHECKPOINT="true" \
		&& export TF_PLUGIN_CACHE_DIR="$(TERRAFORM_PLUGIN_CACHE_DIRECTORY)" \
		&& cd ./example \
		&& rm -f .terraform.lock.hcl \
		&& $(TERRAFORM_EXECUTABLE) init

.PHONY: example-plan
example-plan:
	export TF_CLI_CONFIG_FILE="$(shell pwd -P)/example.tfrc" \
		&& export TF_DISABLE_CHECKPOINT="true" \
		&& export TF_PLUGIN_CACHE_DIR="$(TERRAFORM_PLUGIN_CACHE_DIRECTORY)" \
		&& cd ./example \
		&& $(TERRAFORM_EXECUTABLE) plan

.PHONY: fmt
fmt:
	gofmt -s -w $$(find . -name '*.go')

.PHONY: init
init:
	go get ./...

.PHONY: test
test:
	go test ./...

.PHONY: testacc
testacc:
<<<<<<< HEAD
	@# explicitly add TF_ACC=1 to trigger the acceptance tests, `testacc.env` might be missing or incomplete
	@TF_ACC=1 env $$(cat testacc.env | xargs) go test -count=1 -v github.com/bpg/terraform-provider-proxmox/fwprovider/tests/...
=======
	@# explicitly add TF_ACC=1 to trigger the acceptance tests, `testacc.env` might be missing or incomplete  
	@TF_ACC=1 env $$(cat testacc.env | xargs) go test --timeout=30m -count=1 -v github.com/bpg/terraform-provider-proxmox/fwprovider/tests/...
>>>>>>> 8220271e

.PHONY: lint
lint:
	go run -modfile=tools/go.mod github.com/golangci/golangci-lint/cmd/golangci-lint run --fix

.PHONY: release-build
release-build:
	go run -modfile=tools/go.mod github.com/goreleaser/goreleaser build --clean --skip=validate

.PHONY: docs
docs:
	@mkdir -p ./build/docs-gen
	@cd ./tools && go generate tools.go

.PHONY: targets
targets: $(TARGETS)

.PHONY: $(TARGETS)
$(TARGETS):
	GOOS=$@ GOARCH=amd64 CGO_ENABLED=0 go build \
		-o "dist/$@/$(NAME)_v$(VERSION)-custom" \
		-a -ldflags '-extldflags "-static"'
	zip \
		-j "dist/$(NAME)_v$(VERSION)-custom_$@_amd64.zip" \
		"dist/$@/$(NAME)_v$(VERSION)-custom"<|MERGE_RESOLUTION|>--- conflicted
+++ resolved
@@ -94,13 +94,8 @@
 
 .PHONY: testacc
 testacc:
-<<<<<<< HEAD
 	@# explicitly add TF_ACC=1 to trigger the acceptance tests, `testacc.env` might be missing or incomplete
-	@TF_ACC=1 env $$(cat testacc.env | xargs) go test -count=1 -v github.com/bpg/terraform-provider-proxmox/fwprovider/tests/...
-=======
-	@# explicitly add TF_ACC=1 to trigger the acceptance tests, `testacc.env` might be missing or incomplete  
 	@TF_ACC=1 env $$(cat testacc.env | xargs) go test --timeout=30m -count=1 -v github.com/bpg/terraform-provider-proxmox/fwprovider/tests/...
->>>>>>> 8220271e
 
 .PHONY: lint
 lint:
