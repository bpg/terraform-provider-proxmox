--- conflicted
+++ resolved
@@ -3,15 +3,9 @@
 resource "proxmox_virtual_environment_download_file" "release_20250701_ubuntu_24_10_lxc_img" {
   content_type        = "vztmpl"
   datastore_id        = "local"
-<<<<<<< HEAD
   node_name           = data.proxmox_virtual_environment_nodes.example.names[0]
-  url                 = var.release_20250610_ubuntu_24_noble_lxc_img_url
-  checksum            = var.release_20250610_ubuntu_24_noble_lxc_img_checksum
-=======
-  node_name           = var.virtual_environment_node_name
   url                 = var.release_20250701_ubuntu_24_10_lxc_img_url
   checksum            = var.release_20250701_ubuntu_24_10_lxc_img_checksum
->>>>>>> ce66bfdc
   checksum_algorithm  = "sha256"
   upload_timeout      = 4444
   overwrite_unmanaged = true
