--- conflicted
+++ resolved
@@ -51,27 +51,14 @@
 	default		  = "https://cloud.debian.org/images/cloud/bookworm/latest/debian-12-generic-amd64.qcow2"
 }
 
-<<<<<<< HEAD
-variable "release_20250610_ubuntu_24_noble_lxc_img_url" {
-	description	= "The URL for the Ubuntu 24.04 LXC image"
+variable "release_20250701_ubuntu_24_10_lxc_img_url" {
+	description	= "The URL for the Ubuntu 24.10 LXC image"
 	type		    = string
-	default		  = "https://mirrors.servercentral.com/ubuntu-cloud-images/releases/24.04/release-20250610/ubuntu-24.04-server-cloudimg-amd64-root.tar.xz"
-}
-
-variable "release_20250610_ubuntu_24_noble_lxc_img_checksum" {
-	description	= "The checksum for the Ubuntu 24.04 LXC image"
-	type		    = string
-	default		  = "ae1fc4b5f020e6f1f2048beb5a7635f7bce4d72723239b7dea86af062cc1ab79"
-=======
-variable "release_20250701_ubuntu_24_10_lxc_img_url" {
-  type        = string
-  description = "The URL for the Ubuntu 24.10 LXC image"
-  default     = "https://mirrors.servercentral.com/ubuntu-cloud-images/releases/24.10/release-20250701/ubuntu-24.10-server-cloudimg-amd64-root.tar.xz"
+	default		  = "https://mirrors.servercentral.com/ubuntu-cloud-images/releases/24.10/release-20250701/ubuntu-24.10-server-cloudimg-amd64-root.tar.xz"
 }
 
 variable "release_20250701_ubuntu_24_10_lxc_img_checksum" {
-  type        = string
-  description = "The checksum for the Ubuntu 24.10 LXC image"
-  default     = "6caa4e90e4c2ae33d3fff0526c75cfc3d221e0c1ccd49d01229a44776af126d1"
->>>>>>> ce66bfdc
+	description	= "The checksum for the Ubuntu 24.10 LXC image"
+	type		    = string
+	default		  = "6caa4e90e4c2ae33d3fff0526c75cfc3d221e0c1ccd49d01229a44776af126d1"
 }