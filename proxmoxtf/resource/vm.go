--- conflicted
+++ resolved
@@ -4863,7 +4863,11 @@
 		return diag.FromErr(e)
 	}
 
-<<<<<<< HEAD
+	e = vmUpdatePool(ctx, d, api.Pool(), vmID)
+	if e != nil {
+		return diag.FromErr(e)
+	}
+
 	// If the node name has changed we need to migrate the VM to the new node before we do anything else.
 	if d.HasChange(mkResourceVirtualEnvironmentVMNodeName) {
 		oldNodeNameValue, _ := d.GetChange(mkResourceVirtualEnvironmentVMNodeName)
@@ -4882,11 +4886,6 @@
 		if err != nil {
 			return diag.FromErr(err)
 		}
-=======
-	e = vmUpdatePool(ctx, d, api.Pool(), vmID)
-	if e != nil {
-		return diag.FromErr(e)
->>>>>>> e6c15ecc
 	}
 
 	vmAPI := api.Node(nodeName).VM(vmID)
