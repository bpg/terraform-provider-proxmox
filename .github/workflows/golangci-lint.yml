name: golangci-lint
on:
  push:
    tags:
      - v*
    branches:
      - main
  pull_request:
permissions:
  contents: read
  pull-requests: read
jobs:
  golangci:
    name: lint
    runs-on: ubuntu-latest
    steps:
      - uses: actions/checkout@v3
        with:
          fetch-depth: 0
      - uses: actions/setup-go@v4
        with:
          go-version-file: 'go.mod'
      - name: golangci-lint
        uses: golangci/golangci-lint-action@v3
        with:
<<<<<<< HEAD
          version: v1.52.1
=======
          version: v1.52
>>>>>>> d8c1fb35
          only-new-issues: true<|MERGE_RESOLUTION|>--- conflicted
+++ resolved
@@ -23,9 +23,5 @@
       - name: golangci-lint
         uses: golangci/golangci-lint-action@v3
         with:
-<<<<<<< HEAD
-          version: v1.52.1
-=======
           version: v1.52
->>>>>>> d8c1fb35
           only-new-issues: true