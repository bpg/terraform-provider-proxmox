{
  $schema: "https://docs.renovatebot.com/renovate-schema.json",
  extends: [
    "github>bpg/renovate-config",
    "github>bpg/renovate-config:automerge-github-actions",
  ],
  "postUpdateOptions": [
    "gomodTidy",
    "gomodUpdateImportPaths",
  ],
  "rebaseWhen": "behind-base-branch",
  "packageRules": [
    {
      "matchPackagePatterns": [
        "*",
      ],
      "semanticCommitType": "chore",
      "semanticCommitScope": "deps",
      "commitMessageExtra": "({{currentVersion}} → {{newVersion}})",
    },
    {
      "matchFileNames": [
        "tools/go.mod",
        "tools/go.sum",
      ],
      "commitMessageExtra": "({{currentVersion}} → {{newVersion}}) in /tools",
    },
    {
      "matchFileNames": [
        "examples/**",
        "example/**",
        "howtos/**",
        "docs/**",
      ],
      "semanticCommitType": "chore",
      "semanticCommitScope": "docs",
      "commitMessageExtra": "({{currentVersion}} → {{newVersion}})",
<<<<<<< HEAD
=======
      "automerge": true,
      "automergeType": "branch",
      "matchUpdateTypes": ["minor", "patch"],
>>>>>>> 3026f2ac
    },
    {
      "matchManagers": ["github-actions"],
      "semanticCommitScope": "ci",
    },
  ]
}<|MERGE_RESOLUTION|>--- conflicted
+++ resolved
@@ -35,12 +35,9 @@
       "semanticCommitType": "chore",
       "semanticCommitScope": "docs",
       "commitMessageExtra": "({{currentVersion}} → {{newVersion}})",
-<<<<<<< HEAD
-=======
       "automerge": true,
       "automergeType": "branch",
       "matchUpdateTypes": ["minor", "patch"],
->>>>>>> 3026f2ac
     },
     {
       "matchManagers": ["github-actions"],
