/* This Source Code Form is subject to the terms of the Mozilla Public
 * License, v. 2.0. If a copy of the MPL was not distributed with this
 * file, You can obtain one at https://mozilla.org/MPL/2.0/. */

package proxmox

import (
	"encoding/json"
	"errors"
	"fmt"
	"net/url"
	"path/filepath"
	"strconv"
	"strings"
)

// CustomAgent handles QEMU agent parameters.
type CustomAgent struct {
	Enabled         *CustomBool `json:"enabled,omitempty" url:"enabled,int"`
	TrimClonedDisks *CustomBool `json:"fstrim_cloned_disks" url:"fstrim_cloned_disks,int"`
	Type            *string     `json:"type" url:"type"`
}

// CustomAudioDevice handles QEMU audio parameters.
type CustomAudioDevice struct {
	Device  string  `json:"device" url:"device"`
	Driver  *string `json:"driver" url:"driver"`
	Enabled bool    `json:"-" url:"-"`
}

// CustomAudioDevices handles QEMU audio device parameters.
type CustomAudioDevices []CustomAudioDevice

// CustomCloudInitConfig handles QEMU cloud-init parameters.
type CustomCloudInitConfig struct {
	Files        *CustomCloudInitFiles     `json:"cicustom,omitempty" url:"cicustom,omitempty"`
	IPConfig     []CustomCloudInitIPConfig `json:"ipconfig,omitempty" url:"ipconfig,omitempty,numbered"`
	Nameserver   *string                   `json:"nameserver,omitempty" url:"nameserver,omitempty"`
	Password     *string                   `json:"cipassword,omitempty" url:"cipassword,omitempty"`
	SearchDomain *string                   `json:"searchdomain,omitempty" url:"searchdomain,omitempty"`
	SSHKeys      *CustomCloudInitSSHKeys   `json:"sshkeys,omitempty" url:"sshkeys,omitempty"`
	Type         *string                   `json:"citype,omitempty" url:"citype,omitempty"`
	Username     *string                   `json:"ciuser,omitempty" url:"ciuser,omitempty"`
}

// CustomCloudInitFiles handles QEMU cloud-init custom files parameters.
type CustomCloudInitFiles struct {
	MetaVolume    *string `json:"meta,omitempty" url:"meta,omitempty"`
	NetworkVolume *string `json:"network,omitempty" url:"network,omitempty"`
	UserVolume    *string `json:"user,omitempty" url:"user,omitempty"`
	VendorVolume  *string `json:"vendor,omitempty" url:"vendor,omitempty"`
}

// CustomCloudInitIPConfig handles QEMU cloud-init IP configuration parameters.
type CustomCloudInitIPConfig struct {
	GatewayIPv4 *string `json:"gw,omitempty" url:"gw,omitempty"`
	GatewayIPv6 *string `json:"gw6,omitempty" url:"gw6,omitempty"`
	IPv4        *string `json:"ip,omitempty" url:"ip,omitempty"`
	IPv6        *string `json:"ip6,omitempty" url:"ip6,omitempty"`
}

// CustomCloudInitSSHKeys handles QEMU cloud-init SSH keys parameters.
type CustomCloudInitSSHKeys []string

// CustomCPUEmulation handles QEMU CPU emulation parameters.
type CustomCPUEmulation struct {
	Flags      *[]string   `json:"flags,omitempty" url:"flags,omitempty,semicolon"`
	Hidden     *CustomBool `json:"hidden,omitempty" url:"hidden,omitempty,int"`
	HVVendorID *string     `json:"hv-vendor-id,omitempty" url:"hv-vendor-id,omitempty"`
	Type       string      `json:"cputype,omitempty" url:"cputype,omitempty"`
}

// CustomEFIDisk handles QEMU EFI disk parameters.
type CustomEFIDisk struct {
	DiskSize   *int    `json:"size,omitempty" url:"size,omitempty"`
	FileVolume string  `json:"file" url:"file"`
	Format     *string `json:"format,omitempty" url:"format,omitempty"`
}

// CustomNetworkDevice handles QEMU network device parameters.
type CustomNetworkDevice struct {
	Model      string      `json:"model" url:"model"`
	Bridge     *string     `json:"bridge,omitempty" url:"bridge,omitempty"`
	Enabled    bool        `json:"-" url:"-"`
	Firewall   *CustomBool `json:"firewall,omitempty" url:"firewall,omitempty,int"`
	LinkDown   *CustomBool `json:"link_down,omitempty" url:"link_down,omitempty,int"`
	MACAddress *string     `json:"macaddr,omitempty" url:"macaddr,omitempty"`
	Queues     *int        `json:"queues,omitempty" url:"queues,omitempty"`
	RateLimit  *float64    `json:"rate,omitempty" url:"rate,omitempty"`
	Tag        *int        `json:"tag,omitempty" url:"tag,omitempty"`
	MTU        *int        `json:"mtu,omitempty" url:"mtu,omitempty"`
	Trunks     []int       `json:"trunks,omitempty" url:"trunks,omitempty"`
}

// CustomNetworkDevices handles QEMU network device parameters.
type CustomNetworkDevices []CustomNetworkDevice

// CustomNUMADevice handles QEMU NUMA device parameters.
type CustomNUMADevice struct {
	CPUIDs        []string  `json:"cpus" url:"cpus,semicolon"`
	HostNodeNames *[]string `json:"hostnodes,omitempty" url:"hostnodes,omitempty,semicolon"`
	Memory        *float64  `json:"memory,omitempty" url:"memory,omitempty"`
	Policy        *string   `json:"policy,omitempty" url:"policy,omitempty"`
}

// CustomNUMADevices handles QEMU NUMA device parameters.
type CustomNUMADevices []CustomNUMADevice

// CustomPCIDevice handles QEMU host PCI device mapping parameters.
type CustomPCIDevice struct {
	DeviceIDs  []string    `json:"host" url:"host,semicolon"`
	DevicePath *string     `json:"mdev,omitempty" url:"mdev,omitempty"`
	PCIExpress *CustomBool `json:"pcie,omitempty" url:"pcie,omitempty,int"`
	ROMBAR     *CustomBool `json:"rombar,omitempty" url:"rombar,omitempty,int"`
	ROMFile    *string     `json:"romfile,omitempty" url:"romfile,omitempty"`
	XVGA       *CustomBool `json:"x-vga,omitempty" url:"x-vga,omitempty,int"`
}

// CustomPCIDevices handles QEMU host PCI device mapping parameters.
type CustomPCIDevices []CustomPCIDevice

// CustomSerialDevices handles QEMU serial device parameters.
type CustomSerialDevices []string

// CustomSharedMemory handles QEMU Inter-VM shared memory parameters.
type CustomSharedMemory struct {
	Name *string `json:"name,omitempty" url:"name,omitempty"`
	Size int     `json:"size" url:"size"`
}

// CustomSMBIOS handles QEMU SMBIOS parameters.
type CustomSMBIOS struct {
	Base64       *CustomBool `json:"base64,omitempty" url:"base64,omitempty"`
	Family       *string     `json:"family,omitempty" url:"family,omitempty"`
	Manufacturer *string     `json:"manufacturer,omitempty" url:"manufacturer,omitempty"`
	Product      *string     `json:"product,omitempty" url:"product,omitempty"`
	Serial       *string     `json:"serial,omitempty" url:"serial,omitempty"`
	SKU          *string     `json:"sku,omitempty" url:"sku,omitempty"`
	UUID         *string     `json:"uuid,omitempty" url:"uuid,omitempty"`
	Version      *string     `json:"version,omitempty" url:"version,omitempty"`
}

// CustomSpiceEnhancements handles QEMU spice enhancement parameters.
type CustomSpiceEnhancements struct {
	FolderSharing  *CustomBool `json:"foldersharing,omitempty" url:"foldersharing,omitempty"`
	VideoStreaming *string     `json:"videostreaming,omitempty" url:"videostreaming,omitempty"`
}

// CustomStartupOrder handles QEMU startup order parameters.
type CustomStartupOrder struct {
	Down  *int `json:"down,omitempty" url:"down,omitempty"`
	Order *int `json:"order,omitempty" url:"order,omitempty"`
	Up    *int `json:"up,omitempty" url:"up,omitempty"`
}

// CustomStorageDevice handles QEMU SATA device parameters.
type CustomStorageDevice struct {
	AIO                     *string     `json:"aio,omitempty" url:"aio,omitempty"`
	BackupEnabled           *CustomBool `json:"backup,omitempty" url:"backup,omitempty,int"`
	BurstableReadSpeedMbps  *int        `json:"mbps_rd_max,omitempty" url:"mbps_rd_max,omitempty"`
	BurstableWriteSpeedMbps *int        `json:"mbps_wr_max,omitempty" url:"mbps_wr_max,omitempty"`
	Discard                 *string     `json:"discard,omitempty" url:"discard,omitempty"`
	Enabled                 bool        `json:"-" url:"-"`
	FileVolume              string      `json:"file" url:"file"`
	Format                  *string     `json:"format,omitempty" url:"format,omitempty"`
	IOThread                *CustomBool `json:"iothread,omitempty" url:"iothread,omitempty,int"`
	SSD                     *CustomBool `json:"ssd,omitempty" url:"ssd,omitempty,int"`
	MaxReadSpeedMbps        *int        `json:"mbps_rd,omitempty" url:"mbps_rd,omitempty"`
	MaxWriteSpeedMbps       *int        `json:"mbps_wr,omitempty" url:"mbps_wr,omitempty"`
	Media                   *string     `json:"media,omitempty" url:"media,omitempty"`
	Size                    *string     `json:"size,omitempty" url:"size,omitempty"`
	Interface               *string
	ID                      *string
	FileID                  *string
	SizeInt                 *int
}

// CustomStorageDevices handles QEMU SATA device parameters.
type CustomStorageDevices map[string]CustomStorageDevice

// CustomUSBDevice handles QEMU USB device parameters.
type CustomUSBDevice struct {
	HostDevice string      `json:"host" url:"host"`
	USB3       *CustomBool `json:"usb3,omitempty" url:"usb3,omitempty,int"`
}

// CustomUSBDevices handles QEMU USB device parameters.
type CustomUSBDevices []CustomUSBDevice

// CustomVGADevice handles QEMU VGA device parameters.
type CustomVGADevice struct {
	Memory *int    `json:"memory,omitempty" url:"memory,omitempty"`
	Type   *string `json:"type,omitempty" url:"type,omitempty"`
}

// CustomVirtualIODevice handles QEMU VirtIO device parameters.
type CustomVirtualIODevice struct {
	AIO           *string     `json:"aio,omitempty" url:"aio,omitempty"`
	BackupEnabled *CustomBool `json:"backup,omitempty" url:"backup,omitempty,int"`
	Enabled       bool        `json:"-" url:"-"`
	FileVolume    string      `json:"file" url:"file"`
}

// CustomVirtualIODevices handles QEMU VirtIO device parameters.
type CustomVirtualIODevices []CustomVirtualIODevice

// CustomWatchdogDevice handles QEMU watchdog device parameters.
type CustomWatchdogDevice struct {
	Action *string `json:"action,omitempty" url:"action,omitempty"`
	Model  *string `json:"model" url:"model"`
}

// VirtualEnvironmentVMCloneRequestBody contains the data for an virtual machine clone request.
type VirtualEnvironmentVMCloneRequestBody struct {
	BandwidthLimit      *int        `json:"bwlimit,omitempty" url:"bwlimit,omitempty"`
	Description         *string     `json:"description,omitempty" url:"description,omitempty"`
	FullCopy            *CustomBool `json:"full,omitempty" url:"full,omitempty,int"`
	Name                *string     `json:"name,omitempty" url:"name,omitempty"`
	PoolID              *string     `json:"pool,omitempty" url:"pool,omitempty"`
	SnapshotName        *string     `json:"snapname,omitempty" url:"snapname,omitempty"`
	TargetNodeName      *string     `json:"target,omitempty" url:"target,omitempty"`
	TargetStorage       *string     `json:"storage,omitempty" url:"storage,omitempty"`
	TargetStorageFormat *string     `json:"format,omitempty" url:"format,omitempty"`
	VMIDNew             int         `json:"newid" url:"newid"`
}

// VirtualEnvironmentVMCreateRequestBody contains the data for a virtual machine create request.
type VirtualEnvironmentVMCreateRequestBody struct {
	ACPI                 *CustomBool                  `json:"acpi,omitempty" url:"acpi,omitempty,int"`
	Agent                *CustomAgent                 `json:"agent,omitempty" url:"agent,omitempty"`
	AllowReboot          *CustomBool                  `json:"reboot,omitempty" url:"reboot,omitempty,int"`
	AudioDevices         CustomAudioDevices           `json:"audio,omitempty" url:"audio,omitempty"`
	Autostart            *CustomBool                  `json:"autostart,omitempty" url:"autostart,omitempty,int"`
	BackupFile           *string                      `json:"archive,omitempty" url:"archive,omitempty"`
	BandwidthLimit       *int                         `json:"bwlimit,omitempty" url:"bwlimit,omitempty"`
	BIOS                 *string                      `json:"bios,omitempty" url:"bios,omitempty"`
	BootDisk             *string                      `json:"bootdisk,omitempty" url:"bootdisk,omitempty"`
	BootOrder            *string                      `json:"boot,omitempty" url:"boot,omitempty"`
	CDROM                *string                      `json:"cdrom,omitempty" url:"cdrom,omitempty"`
	CloudInitConfig      *CustomCloudInitConfig       `json:"cloudinit,omitempty" url:"cloudinit,omitempty"`
	CPUArchitecture      *string                      `json:"arch,omitempty" url:"arch,omitempty"`
	CPUCores             *int                         `json:"cores,omitempty" url:"cores,omitempty"`
	CPUEmulation         *CustomCPUEmulation          `json:"cpu,omitempty" url:"cpu,omitempty"`
	CPULimit             *int                         `json:"cpulimit,omitempty" url:"cpulimit,omitempty"`
	CPUSockets           *int                         `json:"sockets,omitempty" url:"sockets,omitempty"`
	CPUUnits             *int                         `json:"cpuunits,omitempty" url:"cpuunits,omitempty"`
	DedicatedMemory      *int                         `json:"memory,omitempty" url:"memory,omitempty"`
	Delete               []string                     `json:"delete,omitempty" url:"delete,omitempty,comma"`
	DeletionProtection   *CustomBool                  `json:"protection,omitempty" url:"force,omitempty,int"`
	Description          *string                      `json:"description,omitempty" url:"description,omitempty"`
	EFIDisk              *CustomEFIDisk               `json:"efidisk0,omitempty" url:"efidisk0,omitempty"`
	FloatingMemory       *int                         `json:"balloon,omitempty" url:"balloon,omitempty"`
	FloatingMemoryShares *int                         `json:"shares,omitempty" url:"shares,omitempty"`
	Freeze               *CustomBool                  `json:"freeze,omitempty" url:"freeze,omitempty,int"`
	HookScript           *string                      `json:"hookscript,omitempty" url:"hookscript,omitempty"`
	Hotplug              CustomCommaSeparatedList     `json:"hotplug,omitempty" url:"hotplug,omitempty,comma"`
	Hugepages            *string                      `json:"hugepages,omitempty" url:"hugepages,omitempty"`
	IDEDevices           CustomStorageDevices         `json:"ide,omitempty" url:",omitempty"`
	KeyboardLayout       *string                      `json:"keyboard,omitempty" url:"keyboard,omitempty"`
	KVMArguments         CustomLineBreakSeparatedList `json:"args,omitempty" url:"args,omitempty,space"`
	KVMEnabled           *CustomBool                  `json:"kvm,omitempty" url:"kvm,omitempty,int"`
	LocalTime            *CustomBool                  `json:"localtime,omitempty" url:"localtime,omitempty,int"`
	Lock                 *string                      `json:"lock,omitempty" url:"lock,omitempty"`
	MachineType          *string                      `json:"machine,omitempty" url:"machine,omitempty"`
	MigrateDowntime      *float64                     `json:"migrate_downtime,omitempty" url:"migrate_downtime,omitempty"`
	MigrateSpeed         *int                         `json:"migrate_speed,omitempty" url:"migrate_speed,omitempty"`
	Name                 *string                      `json:"name,omitempty" url:"name,omitempty"`
	NetworkDevices       CustomNetworkDevices         `json:"net,omitempty" url:"net,omitempty"`
	NUMADevices          CustomNUMADevices            `json:"numa_devices,omitempty" url:"numa,omitempty"`
	NUMAEnabled          *CustomBool                  `json:"numa,omitempty" url:"numa,omitempty,int"`
	OSType               *string                      `json:"ostype,omitempty" url:"ostype,omitempty"`
	Overwrite            *CustomBool                  `json:"force,omitempty" url:"force,omitempty,int"`
	PCIDevices           CustomPCIDevices             `json:"hostpci,omitempty" url:"hostpci,omitempty"`
	PoolID               *string                      `json:"pool,omitempty" url:"pool,omitempty"`
	Revert               *string                      `json:"revert,omitempty" url:"revert,omitempty"`
	SATADevices          CustomStorageDevices         `json:"sata,omitempty" url:"sata,omitempty"`
	SCSIDevices          CustomStorageDevices         `json:"scsi,omitempty" url:"scsi,omitempty"`
	SCSIHardware         *string                      `json:"scsihw,omitempty" url:"scsihw,omitempty"`
	SerialDevices        CustomSerialDevices          `json:"serial,omitempty" url:"serial,omitempty"`
	SharedMemory         *CustomSharedMemory          `json:"ivshmem,omitempty" url:"ivshmem,omitempty"`
	SkipLock             *CustomBool                  `json:"skiplock,omitempty" url:"skiplock,omitempty,int"`
	SMBIOS               *CustomSMBIOS                `json:"smbios1,omitempty" url:"smbios1,omitempty"`
	SpiceEnhancements    *CustomSpiceEnhancements     `json:"spice_enhancements,omitempty" url:"spice_enhancements,omitempty"`
	StartDate            *string                      `json:"startdate,omitempty" url:"startdate,omitempty"`
	StartOnBoot          *CustomBool                  `json:"onboot,omitempty" url:"onboot,omitempty,int"`
	StartupOrder         *CustomStartupOrder          `json:"startup,omitempty" url:"startup,omitempty"`
	TabletDeviceEnabled  *CustomBool                  `json:"tablet,omitempty" url:"tablet,omitempty,int"`
	Tags                 *string                      `json:"tags,omitempty" url:"tags,omitempty"`
	Template             *CustomBool                  `json:"template,omitempty" url:"template,omitempty,int"`
	TimeDriftFixEnabled  *CustomBool                  `json:"tdf,omitempty" url:"tdf,omitempty,int"`
	USBDevices           CustomUSBDevices             `json:"usb,omitempty" url:"usb,omitempty"`
	VGADevice            *CustomVGADevice             `json:"vga,omitempty" url:"vga,omitempty"`
	VirtualCPUCount      *int                         `json:"vcpus,omitempty" url:"vcpus,omitempty"`
	VirtualIODevices     CustomStorageDevices         `json:"virtio,omitempty" url:"virtio,omitempty"`
	VMGenerationID       *string                      `json:"vmgenid,omitempty" url:"vmgenid,omitempty"`
	VMID                 *int                         `json:"vmid,omitempty" url:"vmid,omitempty"`
	VMStateDatastoreID   *string                      `json:"vmstatestorage,omitempty" url:"vmstatestorage,omitempty"`
	WatchdogDevice       *CustomWatchdogDevice        `json:"watchdog,omitempty" url:"watchdog,omitempty"`
}

// VirtualEnvironmentVMGetQEMUNetworkInterfacesResponseBody contains the body from a QEMU get network interfaces response.
type VirtualEnvironmentVMGetQEMUNetworkInterfacesResponseBody struct {
	Data *VirtualEnvironmentVMGetQEMUNetworkInterfacesResponseData `json:"data,omitempty"`
}

// VirtualEnvironmentVMGetQEMUNetworkInterfacesResponseData contains the data from a QEMU get network interfaces response.
type VirtualEnvironmentVMGetQEMUNetworkInterfacesResponseData struct {
	Result *[]VirtualEnvironmentVMGetQEMUNetworkInterfacesResponseResult `json:"result,omitempty"`
}

// VirtualEnvironmentVMGetQEMUNetworkInterfacesResponseResult contains the result from a QEMU get network interfaces response.
type VirtualEnvironmentVMGetQEMUNetworkInterfacesResponseResult struct {
	MACAddress  string                                                                 `json:"hardware-address"`
	Name        string                                                                 `json:"name"`
	Statistics  *VirtualEnvironmentVMGetQEMUNetworkInterfacesResponseResultStatistics  `json:"statistics,omitempty"`
	IPAddresses *[]VirtualEnvironmentVMGetQEMUNetworkInterfacesResponseResultIPAddress `json:"ip-addresses,omitempty"`
}

// VirtualEnvironmentVMGetQEMUNetworkInterfacesResponseResultIPAddress contains the IP address from a QEMU get network interfaces response.
type VirtualEnvironmentVMGetQEMUNetworkInterfacesResponseResultIPAddress struct {
	Address string `json:"ip-address"`
	Prefix  int    `json:"prefix"`
	Type    string `json:"ip-address-type"`
}

// VirtualEnvironmentVMGetQEMUNetworkInterfacesResponseResultStatistics contains the statistics from a QEMU get network interfaces response.
type VirtualEnvironmentVMGetQEMUNetworkInterfacesResponseResultStatistics struct {
	RXBytes   int `json:"rx-bytes"`
	RXDropped int `json:"rx-dropped"`
	RXErrors  int `json:"rx-errs"`
	RXPackets int `json:"rx-packets"`
	TXBytes   int `json:"tx-bytes"`
	TXDropped int `json:"tx-dropped"`
	TXErrors  int `json:"tx-errs"`
	TXPackets int `json:"tx-packets"`
}

// VirtualEnvironmentVMGetResponseBody contains the body from an virtual machine get response.
type VirtualEnvironmentVMGetResponseBody struct {
	Data *VirtualEnvironmentVMGetResponseData `json:"data,omitempty"`
}

// VirtualEnvironmentVMGetResponseData contains the data from an virtual machine get response.
type VirtualEnvironmentVMGetResponseData struct {
	ACPI                 *CustomBool                   `json:"acpi,omitempty"`
	Agent                *CustomAgent                  `json:"agent,omitempty"`
	AllowReboot          *CustomBool                   `json:"reboot,omitempty"`
	AudioDevice          *CustomAudioDevice            `json:"audio0,omitempty"`
	Autostart            *CustomBool                   `json:"autostart,omitempty"`
	BackupFile           *string                       `json:"archive,omitempty"`
	BandwidthLimit       *int                          `json:"bwlimit,omitempty"`
	BIOS                 *string                       `json:"bios,omitempty"`
	BootDisk             *string                       `json:"bootdisk,omitempty"`
	BootOrder            *string                       `json:"boot,omitempty"`
	CDROM                *string                       `json:"cdrom,omitempty"`
	CloudInitDNSDomain   *string                       `json:"searchdomain,omitempty"`
	CloudInitDNSServer   *string                       `json:"nameserver,omitempty"`
	CloudInitFiles       *CustomCloudInitFiles         `json:"cicustom,omitempty"`
	CloudInitPassword    *string                       `json:"cipassword,omitempty"`
	CloudInitSSHKeys     *CustomCloudInitSSHKeys       `json:"sshkeys,omitempty"`
	CloudInitType        *string                       `json:"citype,omitempty"`
	CloudInitUsername    *string                       `json:"ciuser,omitempty"`
	CPUArchitecture      *string                       `json:"arch,omitempty"`
	CPUCores             *int                          `json:"cores,omitempty"`
	CPUEmulation         *CustomCPUEmulation           `json:"cpu,omitempty"`
	CPULimit             *int                          `json:"cpulimit,omitempty"`
	CPUSockets           *int                          `json:"sockets,omitempty"`
	CPUUnits             *int                          `json:"cpuunits,omitempty"`
	DedicatedMemory      *int                          `json:"memory,omitempty"`
	DeletionProtection   *CustomBool                   `json:"protection,omitempty"`
	Description          *string                       `json:"description,omitempty"`
	EFIDisk              *CustomEFIDisk                `json:"efidisk0,omitempty"`
	FloatingMemory       *int                          `json:"balloon,omitempty"`
	FloatingMemoryShares *int                          `json:"shares,omitempty"`
	Freeze               *CustomBool                   `json:"freeze,omitempty"`
	HookScript           *string                       `json:"hookscript,omitempty"`
	Hotplug              *CustomCommaSeparatedList     `json:"hotplug,omitempty"`
	Hugepages            *string                       `json:"hugepages,omitempty"`
	IDEDevice0           *CustomStorageDevice          `json:"ide0,omitempty"`
	IDEDevice1           *CustomStorageDevice          `json:"ide1,omitempty"`
	IDEDevice2           *CustomStorageDevice          `json:"ide2,omitempty"`
	IDEDevice3           *CustomStorageDevice          `json:"ide3,omitempty"`
	IPConfig0            *CustomCloudInitIPConfig      `json:"ipconfig0,omitempty"`
	IPConfig1            *CustomCloudInitIPConfig      `json:"ipconfig1,omitempty"`
	IPConfig2            *CustomCloudInitIPConfig      `json:"ipconfig2,omitempty"`
	IPConfig3            *CustomCloudInitIPConfig      `json:"ipconfig3,omitempty"`
	IPConfig4            *CustomCloudInitIPConfig      `json:"ipconfig4,omitempty"`
	IPConfig5            *CustomCloudInitIPConfig      `json:"ipconfig5,omitempty"`
	IPConfig6            *CustomCloudInitIPConfig      `json:"ipconfig6,omitempty"`
	IPConfig7            *CustomCloudInitIPConfig      `json:"ipconfig7,omitempty"`
	KeyboardLayout       *string                       `json:"keyboard,omitempty"`
	KVMArguments         *CustomLineBreakSeparatedList `json:"args,omitempty"`
	KVMEnabled           *CustomBool                   `json:"kvm,omitempty"`
	LocalTime            *CustomBool                   `json:"localtime,omitempty"`
	Lock                 *string                       `json:"lock,omitempty"`
	MachineType          *string                       `json:"machine,omitempty"`
	MigrateDowntime      *float64                      `json:"migrate_downtime,omitempty"`
	MigrateSpeed         *int                          `json:"migrate_speed,omitempty"`
	Name                 *string                       `json:"name,omitempty"`
	NetworkDevice0       *CustomNetworkDevice          `json:"net0,omitempty"`
	NetworkDevice1       *CustomNetworkDevice          `json:"net1,omitempty"`
	NetworkDevice2       *CustomNetworkDevice          `json:"net2,omitempty"`
	NetworkDevice3       *CustomNetworkDevice          `json:"net3,omitempty"`
	NetworkDevice4       *CustomNetworkDevice          `json:"net4,omitempty"`
	NetworkDevice5       *CustomNetworkDevice          `json:"net5,omitempty"`
	NetworkDevice6       *CustomNetworkDevice          `json:"net6,omitempty"`
	NetworkDevice7       *CustomNetworkDevice          `json:"net7,omitempty"`
	NUMADevices          *CustomNUMADevices            `json:"numa_devices,omitempty"`
	NUMAEnabled          *CustomBool                   `json:"numa,omitempty"`
	OSType               *string                       `json:"ostype,omitempty"`
	Overwrite            *CustomBool                   `json:"force,omitempty"`
	PCIDevices           *CustomPCIDevices             `json:"hostpci,omitempty"`
	PoolID               *string                       `json:"pool,omitempty" url:"pool,omitempty"`
	Revert               *string                       `json:"revert,omitempty"`
	SATADevice0          *CustomStorageDevice          `json:"sata0,omitempty"`
	SATADevice1          *CustomStorageDevice          `json:"sata1,omitempty"`
	SATADevice2          *CustomStorageDevice          `json:"sata2,omitempty"`
	SATADevice3          *CustomStorageDevice          `json:"sata3,omitempty"`
	SATADevice4          *CustomStorageDevice          `json:"sata4,omitempty"`
	SATADevice5          *CustomStorageDevice          `json:"sata5,omitempty"`
	SCSIDevice0          *CustomStorageDevice          `json:"scsi0,omitempty"`
	SCSIDevice1          *CustomStorageDevice          `json:"scsi1,omitempty"`
	SCSIDevice2          *CustomStorageDevice          `json:"scsi2,omitempty"`
	SCSIDevice3          *CustomStorageDevice          `json:"scsi3,omitempty"`
	SCSIDevice4          *CustomStorageDevice          `json:"scsi4,omitempty"`
	SCSIDevice5          *CustomStorageDevice          `json:"scsi5,omitempty"`
	SCSIDevice6          *CustomStorageDevice          `json:"scsi6,omitempty"`
	SCSIDevice7          *CustomStorageDevice          `json:"scsi7,omitempty"`
	SCSIDevice8          *CustomStorageDevice          `json:"scsi8,omitempty"`
	SCSIDevice9          *CustomStorageDevice          `json:"scsi9,omitempty"`
	SCSIDevice10         *CustomStorageDevice          `json:"scsi10,omitempty"`
	SCSIDevice11         *CustomStorageDevice          `json:"scsi11,omitempty"`
	SCSIDevice12         *CustomStorageDevice          `json:"scsi12,omitempty"`
	SCSIDevice13         *CustomStorageDevice          `json:"scsi13,omitempty"`
	SCSIHardware         *string                       `json:"scsihw,omitempty"`
	SerialDevice0        *string                       `json:"serial0,omitempty"`
	SerialDevice1        *string                       `json:"serial1,omitempty"`
	SerialDevice2        *string                       `json:"serial2,omitempty"`
	SerialDevice3        *string                       `json:"serial3,omitempty"`
	SharedMemory         *CustomSharedMemory           `json:"ivshmem,omitempty"`
	SkipLock             *CustomBool                   `json:"skiplock,omitempty"`
	SMBIOS               *CustomSMBIOS                 `json:"smbios1,omitempty"`
	SpiceEnhancements    *CustomSpiceEnhancements      `json:"spice_enhancements,omitempty"`
	StartDate            *string                       `json:"startdate,omitempty"`
	StartOnBoot          *CustomBool                   `json:"onboot,omitempty"`
	StartupOrder         *CustomStartupOrder           `json:"startup,omitempty"`
	TabletDeviceEnabled  *CustomBool                   `json:"tablet,omitempty"`
	Tags                 *string                       `json:"tags,omitempty"`
	Template             *CustomBool                   `json:"template,omitempty"`
	TimeDriftFixEnabled  *CustomBool                   `json:"tdf,omitempty"`
	USBDevices           *CustomUSBDevices             `json:"usb,omitempty"`
	VGADevice            *CustomVGADevice              `json:"vga,omitempty"`
	VirtualCPUCount      *int                          `json:"vcpus,omitempty"`
	VirtualIODevice0     *CustomStorageDevice          `json:"virtio0,omitempty"`
	VirtualIODevice1     *CustomStorageDevice          `json:"virtio1,omitempty"`
	VirtualIODevice2     *CustomStorageDevice          `json:"virtio2,omitempty"`
	VirtualIODevice3     *CustomStorageDevice          `json:"virtio3,omitempty"`
	VirtualIODevice4     *CustomStorageDevice          `json:"virtio4,omitempty"`
	VirtualIODevice5     *CustomStorageDevice          `json:"virtio5,omitempty"`
	VirtualIODevice6     *CustomStorageDevice          `json:"virtio6,omitempty"`
	VirtualIODevice7     *CustomStorageDevice          `json:"virtio7,omitempty"`
	VirtualIODevice8     *CustomStorageDevice          `json:"virtio8,omitempty"`
	VirtualIODevice9     *CustomStorageDevice          `json:"virtio9,omitempty"`
	VirtualIODevice10    *CustomStorageDevice          `json:"virtio10,omitempty"`
	VirtualIODevice11    *CustomStorageDevice          `json:"virtio11,omitempty"`
	VirtualIODevice12    *CustomStorageDevice          `json:"virtio12,omitempty"`
	VirtualIODevice13    *CustomStorageDevice          `json:"virtio13,omitempty"`
	VirtualIODevice14    *CustomStorageDevice          `json:"virtio14,omitempty"`
	VirtualIODevice15    *CustomStorageDevice          `json:"virtio15,omitempty"`
	VMGenerationID       *string                       `json:"vmgenid,omitempty"`
	VMStateDatastoreID   *string                       `json:"vmstatestorage,omitempty"`
	WatchdogDevice       *CustomWatchdogDevice         `json:"watchdog,omitempty"`
}

// VirtualEnvironmentVMGetStatusResponseBody contains the body from a VM get status response.
type VirtualEnvironmentVMGetStatusResponseBody struct {
	Data *VirtualEnvironmentVMGetStatusResponseData `json:"data,omitempty"`
}

// VirtualEnvironmentVMGetStatusResponseData contains the data from a VM get status response.
type VirtualEnvironmentVMGetStatusResponseData struct {
	AgentEnabled     *CustomBool `json:"agent,omitempty"`
	CPUCount         *float64    `json:"cpus,omitempty"`
	Lock             *string     `json:"lock,omitempty"`
	MemoryAllocation *int        `json:"maxmem,omitempty"`
	Name             *string     `json:"name,omitempty"`
	PID              *int        `json:"pid,omitempty"`
	QMPStatus        *string     `json:"qmpstatus,omitempty"`
	RootDiskSize     *int        `json:"maxdisk,omitempty"`
	SpiceSupport     *CustomBool `json:"spice,omitempty"`
	Status           string      `json:"status,omitempty"`
	Tags             *string     `json:"tags,omitempty"`
	Uptime           *int        `json:"uptime,omitempty"`
	VMID             *int        `json:"vmid,omitempty"`
}

// VirtualEnvironmentVMListResponseBody contains the body from an virtual machine list response.
type VirtualEnvironmentVMListResponseBody struct {
	Data []*VirtualEnvironmentVMListResponseData `json:"data,omitempty"`
}

// VirtualEnvironmentVMListResponseData contains the data from an virtual machine list response.
type VirtualEnvironmentVMListResponseData struct {
	ACPI *CustomBool `json:"acpi,omitempty" url:"acpi,omitempty,int"`
}

// VirtualEnvironmentVMMigrateRequestBody contains the body for a VM migration request.
type VirtualEnvironmentVMMigrateRequestBody struct {
	OnlineMigration *CustomBool `json:"online,omitempty" url:"online,omitempty"`
	TargetNode      string      `json:"target" url:"target"`
	TargetStorage   *string     `json:"targetstorage,omitempty" url:"targetstorage,omitempty"`
	WithLocalDisks  *CustomBool `json:"with-local-disks,omitempty" url:"with-local-disks,omitempty,int"`
}

// VirtualEnvironmentVMMigrateResponseBody contains the body from a VM migrate response.
type VirtualEnvironmentVMMigrateResponseBody struct {
	Data *string `json:"data,omitempty"`
}

// VirtualEnvironmentVMMoveDiskRequestBody contains the body for a VM move disk request.
type VirtualEnvironmentVMMoveDiskRequestBody struct {
	BandwidthLimit      *int        `json:"bwlimit,omitempty" url:"bwlimit,omitempty"`
	DeleteOriginalDisk  *CustomBool `json:"delete,omitempty" url:"delete,omitempty,int"`
	Digest              *string     `json:"digest,omitempty" url:"digest,omitempty"`
	Disk                string      `json:"disk" url:"disk"`
	TargetStorage       string      `json:"storage" url:"storage"`
	TargetStorageFormat *string     `json:"format,omitempty" url:"format,omitempty"`
}

// VirtualEnvironmentVMMoveDiskResponseBody contains the body from a VM move disk response.
type VirtualEnvironmentVMMoveDiskResponseBody struct {
	Data *string `json:"data,omitempty"`
}

// VirtualEnvironmentVMRebootRequestBody contains the body for a VM reboot request.
type VirtualEnvironmentVMRebootRequestBody struct {
	Timeout *int `json:"timeout,omitempty" url:"timeout,omitempty"`
}

// VirtualEnvironmentVMRebootResponseBody contains the body from a VM reboot response.
type VirtualEnvironmentVMRebootResponseBody struct {
	Data *string `json:"data,omitempty"`
}

// VirtualEnvironmentVMResizeDiskRequestBody contains the body for a VM resize disk request.
type VirtualEnvironmentVMResizeDiskRequestBody struct {
	Digest   *string     `json:"digest,omitempty" url:"digest,omitempty"`
	Disk     string      `json:"disk" url:"disk"`
	Size     string      `json:"size" url:"size"`
	SkipLock *CustomBool `json:"skiplock,omitempty" url:"skiplock,omitempty,int"`
}

// VirtualEnvironmentVMShutdownRequestBody contains the body for a VM shutdown request.
type VirtualEnvironmentVMShutdownRequestBody struct {
	ForceStop  *CustomBool `json:"forceStop,omitempty" url:"forceStop,omitempty,int"`
	KeepActive *CustomBool `json:"keepActive,omitempty" url:"keepActive,omitempty,int"`
	SkipLock   *CustomBool `json:"skipLock,omitempty" url:"skipLock,omitempty,int"`
	Timeout    *int        `json:"timeout,omitempty" url:"timeout,omitempty"`
}

// VirtualEnvironmentVMShutdownResponseBody contains the body from a VM shutdown response.
type VirtualEnvironmentVMShutdownResponseBody struct {
	Data *string `json:"data,omitempty"`
}

// VirtualEnvironmentVMStartResponseBody contains the body from a VM start response.
type VirtualEnvironmentVMStartResponseBody struct {
	Data *string `json:"data,omitempty"`
}

// VirtualEnvironmentVMStopResponseBody contains the body from a VM stop response.
type VirtualEnvironmentVMStopResponseBody struct {
	Data *string `json:"data,omitempty"`
}

// VirtualEnvironmentVMUpdateAsyncResponseBody contains the body from a VM async update response.
type VirtualEnvironmentVMUpdateAsyncResponseBody struct {
	Data *string `json:"data,omitempty"`
}

// VirtualEnvironmentVMUpdateRequestBody contains the data for an virtual machine update request.
type VirtualEnvironmentVMUpdateRequestBody VirtualEnvironmentVMCreateRequestBody

// EncodeValues converts a CustomAgent struct to a URL vlaue.
func (r CustomAgent) EncodeValues(key string, v *url.Values) error {
	var values []string

	if r.Enabled != nil {
		if *r.Enabled {
			values = append(values, "enabled=1")
		} else {
			values = append(values, "enabled=0")
		}
	}

	if r.TrimClonedDisks != nil {
		if *r.TrimClonedDisks {
			values = append(values, "fstrim_cloned_disks=1")
		} else {
			values = append(values, "fstrim_cloned_disks=0")
		}
	}

	if r.Type != nil {
		values = append(values, fmt.Sprintf("type=%s", *r.Type))
	}

	if len(values) > 0 {
		v.Add(key, strings.Join(values, ","))
	}

	return nil
}

// EncodeValues converts a CustomAudioDevice struct to a URL vlaue.
func (r CustomAudioDevice) EncodeValues(key string, v *url.Values) error {
	values := []string{fmt.Sprintf("device=%s", r.Device)}

	if r.Driver != nil {
		values = append(values, fmt.Sprintf("driver=%s", *r.Driver))
	}

	v.Add(key, strings.Join(values, ","))

	return nil
}

// EncodeValues converts a CustomAudioDevices array to multiple URL values.
func (r CustomAudioDevices) EncodeValues(key string, v *url.Values) error {
	for i, d := range r {
		if d.Enabled {
			err := d.EncodeValues(fmt.Sprintf("%s%d", key, i), v)
			if err != nil {
				return err
			}
		}
	}

	return nil
}

// EncodeValues converts a CustomCloudInitConfig struct to multiple URL values.
func (r CustomCloudInitConfig) EncodeValues(_ string, v *url.Values) error {
	if r.Files != nil {
		var volumes []string

		if r.Files.MetaVolume != nil {
			volumes = append(volumes, fmt.Sprintf("meta=%s", *r.Files.MetaVolume))
		}

		if r.Files.NetworkVolume != nil {
			volumes = append(volumes, fmt.Sprintf("network=%s", *r.Files.NetworkVolume))
		}

		if r.Files.UserVolume != nil {
			volumes = append(volumes, fmt.Sprintf("user=%s", *r.Files.UserVolume))
		}

		if r.Files.VendorVolume != nil {
			volumes = append(volumes, fmt.Sprintf("vendor=%s", *r.Files.VendorVolume))
		}

		if len(volumes) > 0 {
			v.Add("cicustom", strings.Join(volumes, ","))
		}
	}

	for i, c := range r.IPConfig {
		var config []string

		if c.GatewayIPv4 != nil {
			config = append(config, fmt.Sprintf("gw=%s", *c.GatewayIPv4))
		}

		if c.GatewayIPv6 != nil {
			config = append(config, fmt.Sprintf("gw6=%s", *c.GatewayIPv6))
		}

		if c.IPv4 != nil {
			config = append(config, fmt.Sprintf("ip=%s", *c.IPv4))
		}

		if c.IPv6 != nil {
			config = append(config, fmt.Sprintf("ip6=%s", *c.IPv6))
		}

		if len(config) > 0 {
			v.Add(fmt.Sprintf("ipconfig%d", i), strings.Join(config, ","))
		}
	}

	if r.Nameserver != nil {
		v.Add("nameserver", *r.Nameserver)
	}

	if r.Password != nil {
		v.Add("cipassword", *r.Password)
	}

	if r.SearchDomain != nil {
		v.Add("searchdomain", *r.SearchDomain)
	}

	if r.SSHKeys != nil {
		v.Add("sshkeys", strings.ReplaceAll(url.QueryEscape(strings.Join(*r.SSHKeys, "\n")), "+", "%20"))
	}

	if r.Type != nil {
		v.Add("citype", *r.Type)
	}

	if r.Username != nil {
		v.Add("ciuser", *r.Username)
	}

	return nil
}

// EncodeValues converts a CustomCPUEmulation struct to a URL vlaue.
func (r CustomCPUEmulation) EncodeValues(key string, v *url.Values) error {
	values := []string{
		fmt.Sprintf("cputype=%s", r.Type),
	}

	if r.Flags != nil && len(*r.Flags) > 0 {
		values = append(values, fmt.Sprintf("flags=%s", strings.Join(*r.Flags, ";")))
	}

	if r.Hidden != nil {
		if *r.Hidden {
			values = append(values, "hidden=1")
		} else {
			values = append(values, "hidden=0")
		}
	}

	if r.HVVendorID != nil {
		values = append(values, fmt.Sprintf("hv-vendor-id=%s", *r.HVVendorID))
	}

	v.Add(key, strings.Join(values, ","))

	return nil
}

// EncodeValues converts a CustomEFIDisk struct to a URL vlaue.
func (r CustomEFIDisk) EncodeValues(key string, v *url.Values) error {
	values := []string{
		fmt.Sprintf("file=%s", r.FileVolume),
	}

	if r.Format != nil {
		values = append(values, fmt.Sprintf("format=%s", *r.Format))
	}

	if r.DiskSize != nil {
		values = append(values, fmt.Sprintf("size=%d", *r.DiskSize))
	}

	v.Add(key, strings.Join(values, ","))

	return nil
}

// EncodeValues converts a CustomNetworkDevice struct to a URL vlaue.
func (r CustomNetworkDevice) EncodeValues(key string, v *url.Values) error {
	values := []string{
		fmt.Sprintf("model=%s", r.Model),
	}

	if r.Bridge != nil {
		values = append(values, fmt.Sprintf("bridge=%s", *r.Bridge))
	}

	if r.Firewall != nil {
		if *r.Firewall {
			values = append(values, "firewall=1")
		} else {
			values = append(values, "firewall=0")
		}
	}

	if r.LinkDown != nil {
		if *r.LinkDown {
			values = append(values, "link_down=1")
		} else {
			values = append(values, "link_down=0")
		}
	}

	if r.MACAddress != nil {
		values = append(values, fmt.Sprintf("macaddr=%s", *r.MACAddress))
	}

	if r.Queues != nil {
		values = append(values, fmt.Sprintf("queues=%d", *r.Queues))
	}

	if r.RateLimit != nil {
		values = append(values, fmt.Sprintf("rate=%f", *r.RateLimit))
	}

	if r.Tag != nil {
		values = append(values, fmt.Sprintf("tag=%d", *r.Tag))
	}
	if r.MTU != nil {
		values = append(values, fmt.Sprintf("mtu=%d", *r.MTU))
	}

	if len(r.Trunks) > 0 {
		trunks := make([]string, len(r.Trunks))

		for i, v := range r.Trunks {
			trunks[i] = strconv.Itoa(v)
		}

		values = append(values, fmt.Sprintf("trunks=%s", strings.Join(trunks, ";")))
	}

	v.Add(key, strings.Join(values, ","))

	return nil
}

// EncodeValues converts a CustomNetworkDevices array to multiple URL values.
func (r CustomNetworkDevices) EncodeValues(key string, v *url.Values) error {
	for i, d := range r {
		if d.Enabled {
			err := d.EncodeValues(fmt.Sprintf("%s%d", key, i), v)
			if err != nil {
				return err
			}
		}
	}

	return nil
}

// EncodeValues converts a CustomNUMADevice struct to a URL vlaue.
func (r CustomNUMADevice) EncodeValues(key string, v *url.Values) error {
	values := []string{
		fmt.Sprintf("cpus=%s", strings.Join(r.CPUIDs, ";")),
	}

	if r.HostNodeNames != nil {
		values = append(values, fmt.Sprintf("hostnodes=%s", strings.Join(*r.HostNodeNames, ";")))
	}

	if r.Memory != nil {
		values = append(values, fmt.Sprintf("memory=%f", *r.Memory))
	}

	if r.Policy != nil {
		values = append(values, fmt.Sprintf("policy=%s", *r.Policy))
	}

	v.Add(key, strings.Join(values, ","))

	return nil
}

// EncodeValues converts a CustomNUMADevices array to multiple URL values.
func (r CustomNUMADevices) EncodeValues(key string, v *url.Values) error {
	for i, d := range r {
		err := d.EncodeValues(fmt.Sprintf("%s%d", key, i), v)
		if err != nil {
			return err
		}
	}

	return nil
}

// EncodeValues converts a CustomPCIDevice struct to a URL vlaue.
func (r CustomPCIDevice) EncodeValues(key string, v *url.Values) error {
	values := []string{
		fmt.Sprintf("host=%s", strings.Join(r.DeviceIDs, ";")),
	}

	if r.DevicePath != nil {
		values = append(values, fmt.Sprintf("mdev=%s", *r.DevicePath))
	}

	if r.PCIExpress != nil {
		if *r.PCIExpress {
			values = append(values, "pcie=1")
		} else {
			values = append(values, "pcie=0")
		}
	}

	if r.ROMBAR != nil {
		if *r.ROMBAR {
			values = append(values, "rombar=1")
		} else {
			values = append(values, "rombar=0")
		}
	}

	if r.ROMFile != nil {
		values = append(values, fmt.Sprintf("romfile=%s", *r.ROMFile))
	}

	if r.XVGA != nil {
		if *r.XVGA {
			values = append(values, "x-vga=1")
		} else {
			values = append(values, "x-vga=0")
		}
	}

	v.Add(key, strings.Join(values, ","))

	return nil
}

// EncodeValues converts a CustomPCIDevices array to multiple URL values.
func (r CustomPCIDevices) EncodeValues(key string, v *url.Values) error {
	for i, d := range r {
		err := d.EncodeValues(fmt.Sprintf("%s%d", key, i), v)
		if err != nil {
			return err
		}
	}

	return nil
}

// EncodeValues converts a CustomSerialDevices array to multiple URL values.
func (r CustomSerialDevices) EncodeValues(key string, v *url.Values) error {
	for i, d := range r {
		v.Add(fmt.Sprintf("%s%d", key, i), d)
	}

	return nil
}

// EncodeValues converts a CustomSharedMemory struct to a URL vlaue.
func (r CustomSharedMemory) EncodeValues(key string, v *url.Values) error {
	values := []string{
		fmt.Sprintf("size=%d", r.Size),
	}

	if r.Name != nil {
		values = append(values, fmt.Sprintf("name=%s", *r.Name))
	}

	v.Add(key, strings.Join(values, ","))

	return nil
}

// EncodeValues converts a CustomSMBIOS struct to a URL vlaue.
func (r CustomSMBIOS) EncodeValues(key string, v *url.Values) error {
	var values []string

	if r.Base64 != nil {
		if *r.Base64 {
			values = append(values, "base64=1")
		} else {
			values = append(values, "base64=0")
		}
	}

	if r.Family != nil {
		values = append(values, fmt.Sprintf("family=%s", *r.Family))
	}

	if r.Manufacturer != nil {
		values = append(values, fmt.Sprintf("manufacturer=%s", *r.Manufacturer))
	}

	if r.Product != nil {
		values = append(values, fmt.Sprintf("product=%s", *r.Product))
	}

	if r.Serial != nil {
		values = append(values, fmt.Sprintf("serial=%s", *r.Serial))
	}

	if r.SKU != nil {
		values = append(values, fmt.Sprintf("sku=%s", *r.SKU))
	}

	if r.UUID != nil {
		values = append(values, fmt.Sprintf("uuid=%s", *r.UUID))
	}

	if r.Version != nil {
		values = append(values, fmt.Sprintf("version=%s", *r.Version))
	}

	if len(values) > 0 {
		v.Add(key, strings.Join(values, ","))
	}

	return nil
}

// EncodeValues converts a CustomSpiceEnhancements struct to a URL vlaue.
func (r CustomSpiceEnhancements) EncodeValues(key string, v *url.Values) error {
	var values []string

	if r.FolderSharing != nil {
		if *r.FolderSharing {
			values = append(values, "foldersharing=1")
		} else {
			values = append(values, "foldersharing=0")
		}
	}

	if r.VideoStreaming != nil {
		values = append(values, fmt.Sprintf("videostreaming=%s", *r.VideoStreaming))
	}

	if len(values) > 0 {
		v.Add(key, strings.Join(values, ","))
	}

	return nil
}

// EncodeValues converts a CustomStartupOrder struct to a URL vlaue.
func (r CustomStartupOrder) EncodeValues(key string, v *url.Values) error {
	var values []string

	if r.Order != nil {
		values = append(values, fmt.Sprintf("order=%d", *r.Order))
	}

	if r.Up != nil {
		values = append(values, fmt.Sprintf("up=%d", *r.Up))
	}

	if r.Down != nil {
		values = append(values, fmt.Sprintf("down=%d", *r.Down))
	}

	if len(values) > 0 {
		v.Add(key, strings.Join(values, ","))
	}

	return nil
}

// EncodeValues converts a CustomStorageDevice struct to a URL vlaue.
func (r CustomStorageDevice) EncodeValues(key string, v *url.Values) error {
	values := []string{
		fmt.Sprintf("file=%s", r.FileVolume),
	}

	if r.AIO != nil {
		values = append(values, fmt.Sprintf("aio=%s", *r.AIO))
	}

	if r.BackupEnabled != nil {
		if *r.BackupEnabled {
			values = append(values, "backup=1")
		} else {
			values = append(values, "backup=0")
		}
	}

	if r.BurstableReadSpeedMbps != nil {
		values = append(values, fmt.Sprintf("mbps_rd_max=%d", *r.BurstableReadSpeedMbps))
	}

	if r.BurstableWriteSpeedMbps != nil {
		values = append(values, fmt.Sprintf("mbps_wr_max=%d", *r.BurstableWriteSpeedMbps))
	}

	if r.MaxReadSpeedMbps != nil {
		values = append(values, fmt.Sprintf("mbps_rd=%d", *r.MaxReadSpeedMbps))
	}

	if r.MaxWriteSpeedMbps != nil {
		values = append(values, fmt.Sprintf("mbps_wr=%d", *r.MaxWriteSpeedMbps))
	}

	if r.Media != nil {
		values = append(values, fmt.Sprintf("media=%s", *r.Media))
	}

	if r.Size != nil {
		values = append(values, fmt.Sprintf("size=%s", *r.Size))
	}

	if r.IOThread != nil {
		if *r.IOThread {
			values = append(values, "iothread=1")
		} else {
			values = append(values, "iothread=0")
		}
	}

	if r.SSD != nil {
		if *r.SSD {
			values = append(values, "ssd=1")
		} else {
			values = append(values, "ssd=0")
		}
	}

	if r.Discard != nil && *r.Discard != "" {
		values = append(values, fmt.Sprintf("discard=%s", *r.Discard))
	}

	v.Add(key, strings.Join(values, ","))

	return nil
}

// EncodeValues converts a CustomStorageDevices array to multiple URL values.
func (r CustomStorageDevices) EncodeValues(_ string, v *url.Values) error {
	for i, d := range r {
		if d.Enabled {
			err := d.EncodeValues(i, v)
			if err != nil {
				return err
			}
		}
	}

	return nil
}

// EncodeValues converts a CustomUSBDevice struct to a URL vlaue.
func (r CustomUSBDevice) EncodeValues(key string, v *url.Values) error {
	values := []string{
		fmt.Sprintf("host=%s", r.HostDevice),
	}

	if r.USB3 != nil {
		if *r.USB3 {
			values = append(values, "usb3=1")
		} else {
			values = append(values, "usb3=0")
		}
	}

	v.Add(key, strings.Join(values, ","))

	return nil
}

// EncodeValues converts a CustomUSBDevices array to multiple URL values.
func (r CustomUSBDevices) EncodeValues(key string, v *url.Values) error {
	for i, d := range r {
		err := d.EncodeValues(fmt.Sprintf("%s%d", key, i), v)
		if err != nil {
			return err
		}
	}

	return nil
}

// EncodeValues converts a CustomVGADevice struct to a URL vlaue.
func (r CustomVGADevice) EncodeValues(key string, v *url.Values) error {
	var values []string

	if r.Memory != nil {
		values = append(values, fmt.Sprintf("memory=%d", *r.Memory))
	}

	if r.Type != nil {
		values = append(values, fmt.Sprintf("type=%s", *r.Type))
	}

	v.Add(key, strings.Join(values, ","))

	return nil
}

// EncodeValues converts a CustomVirtualIODevice struct to a URL vlaue.
func (r CustomVirtualIODevice) EncodeValues(key string, v *url.Values) error {
	values := []string{
		fmt.Sprintf("file=%s", r.FileVolume),
	}

	if r.AIO != nil {
		values = append(values, fmt.Sprintf("aio=%s", *r.AIO))
	}

	if r.BackupEnabled != nil {
		if *r.BackupEnabled {
			values = append(values, "backup=1")
		} else {
			values = append(values, "backup=0")
		}
	}

	v.Add(key, strings.Join(values, ","))

	return nil
}

// EncodeValues converts a CustomVirtualIODevices array to multiple URL values.
func (r CustomVirtualIODevices) EncodeValues(key string, v *url.Values) error {
	for i, d := range r {
		if d.Enabled {
			err := d.EncodeValues(fmt.Sprintf("%s%d", key, i), v)
			if err != nil {
				return err
			}
		}
	}

	return nil
}

// EncodeValues converts a CustomWatchdogDevice struct to a URL vlaue.
func (r CustomWatchdogDevice) EncodeValues(key string, v *url.Values) error {
	values := []string{
		fmt.Sprintf("model=%+v", r.Model),
	}

	if r.Action != nil {
		values = append(values, fmt.Sprintf("action=%s", *r.Action))
	}

	v.Add(key, strings.Join(values, ","))

	return nil
}

// UnmarshalJSON converts a CustomAgent string to an object.
func (r *CustomAgent) UnmarshalJSON(b []byte) error {
	var s string

	err := json.Unmarshal(b, &s)

	if err != nil {
		return err
	}

	pairs := strings.Split(s, ",")

	for _, p := range pairs {
		v := strings.Split(strings.TrimSpace(p), "=")

		if len(v) == 1 {
			enabled := CustomBool(v[0] == "1")
			r.Enabled = &enabled
		} else if len(v) == 2 {
			switch v[0] {
			case "enabled":
				enabled := CustomBool(v[1] == "1")
				r.Enabled = &enabled
			case "fstrim_cloned_disks":
				fstrim := CustomBool(v[1] == "1")
				r.TrimClonedDisks = &fstrim
			case "type":
				r.Type = &v[1]
			}
		}
	}

	return nil
}

// UnmarshalJSON converts a CustomAgent string to an object.
func (r *CustomAudioDevice) UnmarshalJSON(b []byte) error {
	var s string

	err := json.Unmarshal(b, &s)

	if err != nil {
		return err
	}

	pairs := strings.Split(s, ",")

	for _, p := range pairs {
		v := strings.Split(strings.TrimSpace(p), "=")

		if len(v) == 2 {
			switch v[0] {
			case "device":
				r.Device = v[1]
			case "driver":
				r.Driver = &v[1]
			}
		}
	}

	return nil
}

// UnmarshalJSON converts a CustomCloudInitFiles string to an object.
func (r *CustomCloudInitFiles) UnmarshalJSON(b []byte) error {
	var s string

	err := json.Unmarshal(b, &s)

	if err != nil {
		return err
	}

	pairs := strings.Split(s, ",")

	for _, p := range pairs {
		v := strings.Split(strings.TrimSpace(p), "=")

		if len(v) == 2 {
			switch v[0] {
			case "meta":
				r.MetaVolume = &v[1]
			case "network":
				r.MetaVolume = &v[1]
			case "user":
				r.UserVolume = &v[1]
			case "vendor":
				r.VendorVolume = &v[1]
			}
		}
	}

	return nil
}

// UnmarshalJSON converts a CustomCloudInitIPConfig string to an object.
func (r *CustomCloudInitIPConfig) UnmarshalJSON(b []byte) error {
	var s string

	err := json.Unmarshal(b, &s)

	if err != nil {
		return err
	}

	pairs := strings.Split(s, ",")

	for _, p := range pairs {
		v := strings.Split(strings.TrimSpace(p), "=")

		if len(v) == 2 {
			switch v[0] {
			case "gw":
				r.GatewayIPv4 = &v[1]
			case "gw6":
				r.GatewayIPv6 = &v[1]
			case "ip":
				r.IPv4 = &v[1]
			case "ip6":
				r.IPv6 = &v[1]
			}
		}
	}

	return nil
}

// UnmarshalJSON converts a CustomCloudInitFiles string to an object.
func (r *CustomCloudInitSSHKeys) UnmarshalJSON(b []byte) error {
	var s string

	err := json.Unmarshal(b, &s)

	if err != nil {
		return err
	}

	s, err = url.QueryUnescape(s)

	if err != nil {
		return err
	}

	if s != "" {
		*r = strings.Split(strings.TrimSpace(s), "\n")
	} else {
		*r = []string{}
	}

	return nil
}

// UnmarshalJSON converts a CustomCPUEmulation string to an object.
func (r *CustomCPUEmulation) UnmarshalJSON(b []byte) error {
	var s string

	err := json.Unmarshal(b, &s)

	if err != nil {
		return err
	}

	if s == "" {
		return errors.New("unexpected empty string")
	}

	pairs := strings.Split(s, ",")

	for _, p := range pairs {
		v := strings.Split(strings.TrimSpace(p), "=")

		if len(v) == 1 {
			r.Type = v[0]
		} else if len(v) == 2 {
			switch v[0] {
			case "cputype":
				r.Type = v[1]
			case "flags":
				if v[1] != "" {
					f := strings.Split(v[1], ";")
					r.Flags = &f
				} else {
					var f []string
					r.Flags = &f
				}
			case "hidden":
				bv := CustomBool(v[1] == "1")
				r.Hidden = &bv
			case "hv-vendor-id":
				r.HVVendorID = &v[1]
			}
		}
	}

	return nil
}

// UnmarshalJSON converts a CustomNetworkDevice string to an object.
func (r *CustomNetworkDevice) UnmarshalJSON(b []byte) error {
	var s string

	err := json.Unmarshal(b, &s)

	if err != nil {
		return err
	}

	pairs := strings.Split(s, ",")

	for _, p := range pairs {
		v := strings.Split(strings.TrimSpace(p), "=")

		if len(v) == 2 {
			switch v[0] {
			case "bridge":
				r.Bridge = &v[1]
			case "firewall":
				bv := CustomBool(v[1] == "1")
				r.Firewall = &bv
			case "link_down":
				bv := CustomBool(v[1] == "1")
				r.LinkDown = &bv
			case "macaddr":
				r.MACAddress = &v[1]
			case "model":
				r.Model = v[1]
			case "queues":
				iv, err := strconv.Atoi(v[1])

				if err != nil {
					return err
				}

				r.Queues = &iv
			case "rate":
				fv, err := strconv.ParseFloat(v[1], 64)

				if err != nil {
					return err
				}
				r.RateLimit = &fv

<<<<<<< HEAD
			case "mtu":
				iv, err := strconv.Atoi(v[1])

				if err != nil {
					return err
				}
				r.MTU = &iv

=======
>>>>>>> 29073465
			case "tag":
				iv, err := strconv.Atoi(v[1])

				if err != nil {
					return err
				}

				r.Tag = &iv
			case "trunks":
				trunks := strings.Split(v[1], ";")
				r.Trunks = make([]int, len(trunks))

				for i, trunk := range trunks {
					iv, err := strconv.Atoi(trunk)

					if err != nil {
						return err
					}

					r.Trunks[i] = iv
				}
			default:
				r.MACAddress = &v[1]
				r.Model = v[0]
			}
		}
	}

	r.Enabled = true

	return nil
}

// UnmarshalJSON converts a CustomSharedMemory string to an object.
func (r *CustomSharedMemory) UnmarshalJSON(b []byte) error {
	var s string

	err := json.Unmarshal(b, &s)

	if err != nil {
		return err
	}

	pairs := strings.Split(s, ",")

	for _, p := range pairs {
		v := strings.Split(strings.TrimSpace(p), "=")

		if len(v) == 2 {
			switch v[0] {
			case "name":
				r.Name = &v[1]
			case "size":
				r.Size, err = strconv.Atoi(v[1])

				if err != nil {
					return err
				}
			}
		}
	}

	return nil
}

// UnmarshalJSON converts a CustomSMBIOS string to an object.
func (r *CustomSMBIOS) UnmarshalJSON(b []byte) error {
	var s string

	err := json.Unmarshal(b, &s)

	if err != nil {
		return err
	}

	pairs := strings.Split(s, ",")

	for _, p := range pairs {
		v := strings.Split(strings.TrimSpace(p), "=")

		if len(v) == 2 {
			switch v[0] {
			case "base64":
				base64 := CustomBool(v[1] == "1")
				r.Base64 = &base64
			case "family":
				r.Family = &v[1]
			case "manufacturer":
				r.Manufacturer = &v[1]
			case "product":
				r.Product = &v[1]
			case "serial":
				r.Serial = &v[1]
			case "sku":
				r.SKU = &v[1]
			case "uuid":
				r.UUID = &v[1]
			case "version":
				r.Version = &v[1]
			}
		}
	}

	return nil
}

// UnmarshalJSON converts a CustomStorageDevice string to an object.
func (r *CustomStorageDevice) UnmarshalJSON(b []byte) error {
	var s string

	err := json.Unmarshal(b, &s)

	if err != nil {
		return err
	}

	pairs := strings.Split(s, ",")

	for _, p := range pairs {
		v := strings.Split(strings.TrimSpace(p), "=")

		if len(v) == 1 {
			r.FileVolume = v[0]
			ext := filepath.Ext(v[0])
			if ext != "" {
				format := string([]byte(ext)[1:])
				r.Format = &format
			}
		} else if len(v) == 2 {
			switch v[0] {
			case "aio":
				r.AIO = &v[1]
			case "backup":
				bv := CustomBool(v[1] == "1")
				r.BackupEnabled = &bv
			case "file":
				r.FileVolume = v[1]
			case "mbps_rd":
				iv, err := strconv.Atoi(v[1])

				if err != nil {
					return err
				}

				r.MaxReadSpeedMbps = &iv
			case "mbps_rd_max":
				iv, err := strconv.Atoi(v[1])

				if err != nil {
					return err
				}

				r.BurstableReadSpeedMbps = &iv
			case "mbps_wr":
				iv, err := strconv.Atoi(v[1])

				if err != nil {
					return err
				}

				r.MaxWriteSpeedMbps = &iv
			case "mbps_wr_max":
				iv, err := strconv.Atoi(v[1])

				if err != nil {
					return err
				}

				r.BurstableWriteSpeedMbps = &iv
			case "media":
				r.Media = &v[1]
			case "size":
				r.Size = &v[1]
			case "format":
				r.Format = &v[1]
			case "iothread":
				bv := CustomBool(v[1] == "1")
				r.IOThread = &bv
			case "ssd":
				bv := CustomBool(v[1] == "1")
				r.SSD = &bv
			case "discard":
				r.Discard = &v[1]
			}
		}
	}

	r.Enabled = true

	return nil
}

// UnmarshalJSON converts a CustomVGADevice string to an object.
func (r *CustomVGADevice) UnmarshalJSON(b []byte) error {
	var s string

	err := json.Unmarshal(b, &s)

	if err != nil {
		return err
	}

	if s == "" {
		return nil
	}

	pairs := strings.Split(s, ",")

	for _, p := range pairs {
		v := strings.Split(strings.TrimSpace(p), "=")

		if len(v) == 1 {
			r.Type = &v[0]
		} else if len(v) == 2 {
			switch v[0] {
			case "memory":
				m, err := strconv.Atoi(v[1])

				if err != nil {
					return err
				}

				r.Memory = &m
			case "type":
				r.Type = &v[1]
			}
		}
	}

	return nil
}

// UnmarshalJSON converts a CustomWatchdogDevice string to an object.
func (r *CustomWatchdogDevice) UnmarshalJSON(b []byte) error {
	var s string

	err := json.Unmarshal(b, &s)

	if err != nil {
		return err
	}

	if s == "" {
		return nil
	}

	pairs := strings.Split(s, ",")

	for _, p := range pairs {
		v := strings.Split(strings.TrimSpace(p), "=")

		if len(v) == 1 {
			r.Model = &v[0]
		} else if len(v) == 2 {
			switch v[0] {
			case "action":
				r.Action = &v[1]
			case "model":
				r.Model = &v[1]
			}
		}
	}

	return nil
}<|MERGE_RESOLUTION|>--- conflicted
+++ resolved
@@ -1466,7 +1466,6 @@
 				}
 				r.RateLimit = &fv
 
-<<<<<<< HEAD
 			case "mtu":
 				iv, err := strconv.Atoi(v[1])
 
@@ -1475,8 +1474,6 @@
 				}
 				r.MTU = &iv
 
-=======
->>>>>>> 29073465
 			case "tag":
 				iv, err := strconv.Atoi(v[1])
 
